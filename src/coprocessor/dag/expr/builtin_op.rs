--- conflicted
+++ resolved
@@ -300,16 +300,7 @@
         for (operator, arg, exp) in tests {
             let arg1 = datum_expr(arg);
             let op = Expression::build(fncall_expr(operator, &[arg1]), &ctx).unwrap();
-<<<<<<< HEAD
-            let res: Datum = match operator {
-                ScalarFuncSig::UnaryMinusInt => op.eval_int(&ctx, &[]).unwrap().into(),
-                ScalarFuncSig::UnaryMinusReal => op.eval_real(&ctx, &[]).unwrap().into(),
-                ScalarFuncSig::UnaryMinusDecimal => op.eval_decimal(&ctx, &[]).unwrap().into(),
-                _ => unreachable!(),
-            };
-=======
             let res = op.eval(&ctx, &[]).unwrap();
->>>>>>> 1ed85401
             assert_eq!(res, exp);
         }
     }
@@ -381,11 +372,7 @@
         for (op, argument) in tests {
             let arg = datum_expr(argument);
             let op = Expression::build(fncall_expr(op, &[arg]), &ctx).unwrap();
-<<<<<<< HEAD
-            let got = op.eval_int(&ctx, &[]).unwrap_err();
-=======
             let got = op.eval(&ctx, &[]).unwrap_err();
->>>>>>> 1ed85401
             assert!(check_overflow(got).is_ok());
         }
     }
